// Vue Router配置文件
import { createRouter, createWebHistory } from 'vue-router';
import type { RouteRecordRaw } from 'vue-router';
import MainLayout from '../layout/MainLayout.vue'; // 主布局组件
import { useAuth } from "../stores/auth"; // 身份验证状态管理

// 定义路由规则
// 使用组件的懒加载来优化初始加载速度
const routes: Array<RouteRecordRaw> = [
  {
    path: '/',
    component: MainLayout, // 所有主要视图都使用这个布局
    children: [
      {
        path: '', // 首页路由
        name: 'Home',
        component: () => import('../views/HomeView.vue'),
        meta: { title: '首页' }
      },
      {
        path: 'candidates', // 候选人列表页面
        name: 'Candidates',
        component: () => import('../views/CandidatesView.vue'),
        meta: { title: '候选人列表' ,requiresAuth: true}
      },
      {
        path: 'newcv', // 新建简历页面
        name: 'NewCv',
        component: () => import('../views/NewCvView.vue'),
        meta: { title: '新建简历' ,requiresAuth: true}
      },
      {
<<<<<<< HEAD
        path: 'resumerewriter', // 对应 Hilla 的 resumeRewriter.tsx
=======
        path: 'resumerewriter', // 简历优化页面
>>>>>>> 5d7bc4ce
        name: 'ResumeRewriter',
        component: () => import('../views/ResumeRewriterView.vue'),
        meta: { title: '简历优化' ,requiresAuth: true}
      },
      {
        path: 'interviewresult/:interviewId?', // 面试结果页面（带可选参数）
        name: 'InterviewResult',
        component: () => import('../views/InterviewResultView.vue'),
        props: true,
        meta: { title: '面试结果' ,requiresAuth: true}
      },
      {
        path: 'evaluationresult/:resultId?', // 评估结果页面（带可选参数）
        name: 'EvaluationResult',
        component: () => import('../views/EvaluationResultView.vue'),
        props: true,
        meta: { title: '评估结果' ,requiresAuth: true}
      },
      {
        path: 'face2facetest/:candidateId?', // 在线面试页面（带可选参数）
        name: 'FaceToFaceTest',
        component: () => import('../views/FaceToFaceTestView.vue'),
        props: true,
        meta: { title: '在线面试' ,requiresAuth: true}
      },
      {
        path: 'writetest/:testId?', // 笔试页面（带可选参数）
        name: 'WriteTest',
        component: () => import('../views/WriteTestView.vue'),
        props: true,
        meta: { title: '笔试' ,requiresAuth: true}
      },
      {
        path: 'talktoazure', // Azure AI对话页面
        name: 'TalkToAzure',
        component: () => import('../views/TalkToAzureView.vue'),
        meta: { title: 'Azure AI 对话' ,requiresAuth: true}
      },
      {
        path: 'spokenlanguage', // 口语测试页面
        name: 'SpokenLanguage',
        component: () => import('../views/SpokenLanguageView.vue'),
        meta: { title: '口语测试' ,requiresAuth: true}
      }
      // 可根据需要继续添加其他路由
    ]
  },
  // 登录页面路由
  {
    path: '/login',
    name: 'Login',
    component: () => import('../views/LoginView.vue'),
    meta: { title: '登录' }
  },
  {
    path: '/:pathMatch(.*)*', // 捕获所有未匹配的路由，用于404页面
    name: 'NotFound',
    component: () => import('../views/NotFoundView.vue'),
    meta: { title: '页面未找到' }
  }
];

// 创建路由实例
const router = createRouter({
  history: createWebHistory(import.meta.env.BASE_URL), // 使用HTML5 History模式
  routes,
  scrollBehavior(to, from, savedPosition) {
    // 路由切换时，滚动到页面顶部或上次离开的位置
    if (savedPosition) {
      return savedPosition;
    } else {
      return { top: 0 };
    }
  }
});

// 全局前置导航守卫 - 用于身份验证和页面标题更新
router.beforeEach(async (to, from, next) => {
  // 更新页面标题
  const defaultTitle = 'AI Interview Platform';
  document.title = to.meta.title ? `${to.meta.title} - ${defaultTitle}` : defaultTitle;

  const auth = useAuth(); // 获取身份验证状态
  const requiresAuth = to.matched.some(record => record.meta.requiresAuth);

  if (requiresAuth) {
    // 需要身份验证的页面
    if (auth.isLoggedIn) {
      // 如果token存在，调用后端API验证
      const isTokenValid = await auth.verifyToken();
      if (isTokenValid) {
        next(); // Token有效，继续导航
      } else {
        // Token无效，重定向到登录页
        // 保存用户想访问的页面路径，以便登录后重定向
        next({ name: 'Login', query: { redirect: to.fullPath } });
      }
    } else {
      // 如果需要授权但没有token，重定向到登录页
      next({ name: 'Login', query: { redirect: to.fullPath } });
    }
  } else if (to.name === 'Login' && auth.isLoggedIn) {
    // 如果用户已登录（本地有token），尝试访问登录页时，直接重定向到首页
    // 为避免循环重定向，在这里也验证一下token
    const isTokenValid = await auth.verifyToken();
    if (isTokenValid) {
      next({ name: 'Home' });
    } else {
      next(); // Token无效，允许访问登录页
    }
  }
  else {
    next(); // 不需要身份验证的页面，直接通过
  }
});


export default router;<|MERGE_RESOLUTION|>--- conflicted
+++ resolved
@@ -30,11 +30,7 @@
         meta: { title: '新建简历' ,requiresAuth: true}
       },
       {
-<<<<<<< HEAD
-        path: 'resumerewriter', // 对应 Hilla 的 resumeRewriter.tsx
-=======
         path: 'resumerewriter', // 简历优化页面
->>>>>>> 5d7bc4ce
         name: 'ResumeRewriter',
         component: () => import('../views/ResumeRewriterView.vue'),
         meta: { title: '简历优化' ,requiresAuth: true}
