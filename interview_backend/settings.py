"""
面试后端项目的Django设置。

使用Django 5.1.9通过'django-admin startproject'生成。

有关此文件的更多信息，请参阅
https://docs.djangoproject.com/en/5.1/topics/settings/

有关设置及其值的完整列表，请参阅
https://docs.djangoproject.com/en/5.1/ref/settings/
"""

from pathlib import Path
import os
from dotenv import load_dotenv
# 加载环境变量
load_dotenv()

# MongoDB连接配置
MONGO_URI = os.getenv('MONGO_URI')
MONGO_DATABASE_NAME = os.getenv('MONGO_DATABASE_NAME')

# 在项目内构建路径，如：BASE_DIR / 'subdir'
BASE_DIR = Path(__file__).resolve().parent.parent


# 快速开发设置 - 不适合生产环境
# 参见 https://docs.djangoproject.com/en/5.1/howto/deployment/checklist/

# 安全警告：生产环境中保持密钥安全！
SECRET_KEY = 'django-insecure-%hjnf1=4j@bs(+-#iyhh=8&cen&n3fecx3&u0@pmz_pkdkmbjv'

# 安全警告：生产环境中不要开启调试模式！
DEBUG = True

<<<<<<< HEAD
=======
# 允许的主机列表
>>>>>>> 5d7bc4ce
ALLOWED_HOSTS = ["127.0.0.1", "localhost", "101.76.218.89", "*"]

# 允许所有跨域请求
CORS_ALLOW_ALL_ORIGINS = True

# 密码哈希算法配置
PASSWORD_HASHERS = [
    'django.contrib.auth.hashers.PBKDF2PasswordHasher',
    'django.contrib.auth.hashers.PBKDF2SHA1PasswordHasher',
    'django.contrib.auth.hashers.Argon2PasswordHasher',
    'django.contrib.auth.hashers.BCryptSHA256PasswordHasher',
    'django.contrib.auth.hashers.BCryptPasswordHasher',
]

# 应用程序定义

INSTALLED_APPS = [
    'daphne',  # ASGI服务器
    'channels',  # WebSocket支持
    'django.contrib.admin',  # 管理界面
    'django.contrib.auth',  # 认证系统
    'django.contrib.contenttypes',  # 内容类型框架
    'django.contrib.sessions',  # 会话框架
    'django.contrib.messages',  # 消息框架
    'django.contrib.staticfiles',  # 静态文件处理
    'corsheaders',  # 跨域资源共享
    'interview',  # 面试应用
]

# 中间件配置
MIDDLEWARE = [
    'django.middleware.security.SecurityMiddleware',  # 安全中间件
    'django.contrib.sessions.middleware.SessionMiddleware',  # 会话中间件
    'corsheaders.middleware.CorsMiddleware',  # 跨域中间件
    'django.middleware.common.CommonMiddleware',  # 通用中间件
    'django.middleware.csrf.CsrfViewMiddleware',  # CSRF保护
    'django.contrib.auth.middleware.AuthenticationMiddleware',  # 认证中间件
    'django.contrib.messages.middleware.MessageMiddleware',  # 消息中间件
    'django.middleware.clickjacking.XFrameOptionsMiddleware',  # 点击劫持保护
]

# 根URL配置
ROOT_URLCONF = 'interview_backend.urls'

# 模板配置
TEMPLATES = [
    {
        'BACKEND': 'django.template.backends.django.DjangoTemplates',
        'DIRS': [],  # 模板目录
        'APP_DIRS': True,  # 在应用目录中查找模板
        'OPTIONS': {
            'context_processors': [
                'django.template.context_processors.debug',
                'django.template.context_processors.request',
                'django.contrib.auth.context_processors.auth',
                'django.contrib.messages.context_processors.messages',
            ],
        },
    },
]

# WSGI和ASGI应用程序配置
WSGI_APPLICATION = 'interview_backend.wsgi.application'
ASGI_APPLICATION = 'interview_backend.asgi.application'

# Channels层配置（用于WebSocket）
CHANNEL_LAYERS = {
    "default": {
        "BACKEND": "channels_redis.core.RedisChannelLayer",
        "CONFIG": {
            "hosts": [("127.0.0.1", 6379)],  # Redis服务器地址
        },
    },
}


# 数据库配置
# https://docs.djangoproject.com/en/5.1/ref/settings/#databases

DATABASES = {
    'default': {
        'ENGINE': 'django.db.backends.sqlite3',  # SQLite数据库引擎
        'NAME': BASE_DIR / 'db.sqlite3',  # 数据库文件路径
    }
}


# 密码验证
# https://docs.djangoproject.com/en/5.1/ref/settings/#auth-password-validators

AUTH_PASSWORD_VALIDATORS = []  # 密码验证器（已禁用）


# 国际化配置
# https://docs.djangoproject.com/en/5.1/topics/i18n/

LANGUAGE_CODE = 'en-us'  # 语言代码

TIME_ZONE = 'UTC'  # 时区

USE_I18N = True  # 启用国际化

USE_TZ = True  # 启用时区支持


# 静态文件配置（CSS、JavaScript、图片）
# https://docs.djangoproject.com/en/5.1/howto/static-files/

STATIC_URL = 'static/'  # 静态文件URL前缀

# 默认主键字段类型
# https://docs.djangoproject.com/en/5.1/ref/settings/#default-auto-field

DEFAULT_AUTO_FIELD = 'django.db.models.BigAutoField'  # 大整数自动字段<|MERGE_RESOLUTION|>--- conflicted
+++ resolved
@@ -33,10 +33,7 @@
 # 安全警告：生产环境中不要开启调试模式！
 DEBUG = True
 
-<<<<<<< HEAD
-=======
 # 允许的主机列表
->>>>>>> 5d7bc4ce
 ALLOWED_HOSTS = ["127.0.0.1", "localhost", "101.76.218.89", "*"]
 
 # 允许所有跨域请求
